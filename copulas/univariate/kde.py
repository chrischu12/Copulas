--- conflicted
+++ resolved
@@ -1,11 +1,7 @@
 import numpy as np
 import scipy
 
-<<<<<<< HEAD
-from copulas import check_valid_values
-=======
-from copulas import random_state
->>>>>>> a853cf49
+from copulas import check_valid_values, random_state
 from copulas.univariate.base import Univariate
 
 
