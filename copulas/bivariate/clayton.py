import numpy as np

from copulas.bivariate.base import Bivariate, CopulaTypes


class Clayton(Bivariate):
    """Class for clayton copula model."""

    copula_type = CopulaTypes.CLAYTON

    def generator(self, t):
        """Return the generator function."""
        self.check_fit()

        return 1.0 / self.theta * (np.power(t, -self.theta) - 1)

    def probability_density(self, U, V):
        """Compute density function for given copula family."""
        self.check_fit()

        if self.theta < 0:
            raise ValueError("Theta cannot be less or equal than 0 for Clayton")

        elif self.theta == 0:
            return np.multiply(U, V)

        else:
            a = (self.theta + 1) * np.power(np.multiply(U, V), -(self.theta + 1))
            b = np.power(U, -self.theta) + np.power(V, -self.theta) - 1
            c = -(2 * self.theta + 1) / self.theta
            return a * np.power(b, c)

    def cumulative_density(self, U, V):
        """Computes the cumulative distribution function for the copula, :math:`C(u, v)`

        Args:
            U: `np.ndarray`
            V: `np.ndarray`

        Returns:
            np.array: cumulative probability

        """
        self.check_fit()

        if self.theta < 0:
            raise ValueError("Theta cannot be less or equal than 0 for clayton")

        elif self.theta == 0:
            return np.multiply(U, V)

        elif U == 0 or V == 0:
            return 0

        elif type(U) in (int, float):
            value = np.power(
                np.power(U, -self.theta) + np.power(V, -self.theta) - 1,
                -1.0 / self.theta)

            return value

        else:
            cdfs = [
                np.power(
                    np.power(U[i], -self.theta) + np.power(V[i], -self.theta) - 1,
                    -1.0 / self.theta
                )
                if U[i] > 0 else 0 for i in range(len(U))
            ]

            return np.array([max(x, 0) for x in cdfs])

    def percent_point(self, y, V):
        """Compute the inverse of conditional cumulative density :math:`C(u|v)^-1`

        Args:
            y: `np.ndarray` value of :math:`C(u|v)`.
            v: `np.ndarray` given value of v.
        """
        self.check_fit()

        if self.theta < 0:
            return V

        else:
            a = np.power(y, self.theta / (-1 - self.theta))
            b = np.power(V, self.theta)
            u = np.power((a + b - 1) / b, -1 / self.theta)
            return u

    def partial_derivative(self, U, V, y=0):
        """Compute partial derivative :math:`C(u|v)` of cumulative density.

        Args:
            U: `np.ndarray`
            V: `np.ndarray`
            y: `float`

        Returns:
            np.ndarray: Derivatives
        """
        self.check_fit()

        if self.theta == 0:
            return V

        else:
            A = np.power(U, self.theta)
            B = np.power(V, -self.theta) - 1
            h = 1 + np.multiply(A, B)
            h = np.power(h, (-1 - self.theta) / self.theta)
            h = h - y
            return h

    def get_theta(self):
        """Compute theta parameter using Kendall's tau.

        On Clayton copula this is :math:`τ = θ/(θ + 2) \implies θ = 2τ/(1-τ)` with
        :math:`θ ∈ (0, ∞)`.

        On the corner case of :math:`τ = 1`, a big enough number is returned instead of infinity.
        """
<<<<<<< HEAD
=======
        def ppf(y, v, theta):
            if theta < 0:
                return v

            else:
                a = np.power(y, theta / (-1 - theta))
                b = np.power(v, theta)
                u = np.power((a + b - 1) / b, -1 / theta)
                return u

        return ppf

    def get_h_function(self):
        """Compute partial derivative C(u|v) of each copula cdf function."""
        def du(u, v, theta, y=0):
            if theta == 0:
                return v
            else:
                A = np.power(v, -theta - 1)
                B = np.power(v, -theta) + np.power(u, -theta) - 1
                h = np.power(B, (-1 - theta) / theta)
                h = np.multiply(A, h)
                h = h - y
                return h

        return du

    def tau_to_theta(self):
>>>>>>> 17cca9f8
        if self.tau == 1:
            theta = 10000

        else:
            theta = 2 * self.tau / (1 - self.tau)

        return theta

    def _sample(self, v, c):
        return self.percent_point(c, v)<|MERGE_RESOLUTION|>--- conflicted
+++ resolved
@@ -105,12 +105,10 @@
             return V
 
         else:
-            A = np.power(U, self.theta)
-            B = np.power(V, -self.theta) - 1
-            h = 1 + np.multiply(A, B)
-            h = np.power(h, (-1 - self.theta) / self.theta)
-            h = h - y
-            return h
+            A = np.power(V, -self.theta - 1)
+            B = np.power(V, -self.theta) + np.power(U, -self.theta) - 1
+            h = np.power(B, (-1 - self.theta) / self.theta)
+            return np.multiply(A, h) - y
 
     def get_theta(self):
         """Compute theta parameter using Kendall's tau.
@@ -120,37 +118,6 @@
 
         On the corner case of :math:`τ = 1`, a big enough number is returned instead of infinity.
         """
-<<<<<<< HEAD
-=======
-        def ppf(y, v, theta):
-            if theta < 0:
-                return v
-
-            else:
-                a = np.power(y, theta / (-1 - theta))
-                b = np.power(v, theta)
-                u = np.power((a + b - 1) / b, -1 / theta)
-                return u
-
-        return ppf
-
-    def get_h_function(self):
-        """Compute partial derivative C(u|v) of each copula cdf function."""
-        def du(u, v, theta, y=0):
-            if theta == 0:
-                return v
-            else:
-                A = np.power(v, -theta - 1)
-                B = np.power(v, -theta) + np.power(u, -theta) - 1
-                h = np.power(B, (-1 - theta) / theta)
-                h = np.multiply(A, h)
-                h = h - y
-                return h
-
-        return du
-
-    def tau_to_theta(self):
->>>>>>> 17cca9f8
         if self.tau == 1:
             theta = 10000
 
