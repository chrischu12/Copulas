
import numpy as np
from scipy.optimize import fminbound

from copulas.bivariate.base import Bivariate, CopulaTypes
from copulas.utils import EPSILON


class Gumbel(Bivariate):
    """Class for clayton copula model."""

    copula_type = CopulaTypes.GUMBEL

    def get_generator(self, t):
        """Return the generator function."""
        return np.power(-np.log(t), self.theta)

    def probability_density(self, U, V):
        """Compute density function for given copula family."""
        self.check_fit()

        if self.theta < 1:
            raise ValueError("Theta cannot be less than 1 for Gumbel")

        elif self.theta == 1:
            return np.multiply(U, V)

        else:
            a = np.power(np.multiply(U, V), -1)
            tmp = np.power(-np.log(U), self.theta) + np.power(-np.log(V), self.theta)
            b = np.power(tmp, -2 + 2.0 / self.theta)
            c = np.power(np.multiply(np.log(U), np.log(V)), self.theta - 1)
            d = 1 + (self.theta - 1) * np.power(tmp, -1.0 / self.theta)
            return self.cumulative_density(U, V) * a * b * c * d

    def cumulative_density(self, U, V):
        """Computes the cumulative distribution function for the copula, :math:`C(u, v)`

        Args:
            U: `np.ndarray`
            V: `np.ndarray`

        Returns:
            np.array: cumulative probability
        """
        self.check_fit()

        if self.theta < 1:
            raise ValueError("Theta cannot be less than 1 for Gumbel")

        elif self.theta == 1:
            return np.multiply(U, V)

        else:
            h = np.power(-np.log(U), self.theta) + np.power(-np.log(V), self.theta)
            h = -np.power(h, 1.0 / self.theta)
            cdfs = np.exp(h)
            return cdfs

    def percent_point(self, y, V):
        """Compute the inverse of conditional cumulative density :math:`C(u|v)^-1`

        Args:
            y: `np.ndarray` value of :math:`C(u|v)`.
            v: `np.ndarray` given value of v.
        """

        self.check_fit()

        if self.theta == 1:
            return y

        else:
            u = fminbound(
                self.partial_derivative,
                sys.float_info.epsilon,
                1.0,
                args=(V, y)
            )
            return u

    def partial_derivative(self, U, V, y=0):
        """Compute partial derivative :math:`C(u|v)` of cumulative density.

        Args:
            U: `np.ndarray`
            V: `np.ndarray`
            y: `float`

        Returns:

        """
        self.check_fit()

        if self.theta == 1:
            return V

        else:
            t1 = np.power(-np.log(U), self.theta)
            t2 = np.power(-np.log(V), self.theta)
            p1 = np.exp(-np.power((t1 + t2), 1.0 / self.theta))
            p2 = np.power(t1 + t2, -1 + 1.0 / self.theta)
            p3 = np.power(-np.log(U), self.theta - 1)
            return np.divide(np.multiply(np.multiply(p1, p2), p3), U) - y

    def get_theta(self):
        """Compute theta parameter using Kendall's tau.

        On Gumbel copula :math:\\tau is defined as :math:`τ = \\frac{θ−1}{θ}`
        that we solve as :math:`θ = \\frac{1}{1-τ}`
        """
<<<<<<< HEAD
=======
        def ppf(v, y, theta):
            if theta == 1:
                return y

            else:
                dev = self.get_h_function()
                u = fminbound(dev, EPSILON, 1.0, args=(v, theta, y))
                return u

        return ppf

    def get_h_function(self):
        """Compute partial derivative C(u|v) of each copula cdf function."""
        def du(u, v, theta, y=0):
            if theta == 1:
                return v

            else:
                t1 = np.power(-np.log(u), theta)
                t2 = np.power(-np.log(v), theta)
                p1 = self.get_cdf()(u, v)
                p2 = np.power(t1 + t2, -1 + 1.0 / theta)
                p3 = np.power(-np.log(v), theta - 1)
                result = np.divide(np.multiply(np.multiply(p1, p2), p3), v)
                result = result - y
                return result

        return du

    def tau_to_theta(self):
>>>>>>> 17cca9f8
        if self.tau == 1:
            theta = 10000
        else:
            theta = 1 / (1 - self.tau)

        return theta

    def _sample(self, v, c):
        u = np.empty([1, 0])

        for v_, c_ in zip(v, c):
            u = np.append(u, self.percent_point(v_, c_))

        return u<|MERGE_RESOLUTION|>--- conflicted
+++ resolved
@@ -71,13 +71,7 @@
             return y
 
         else:
-            u = fminbound(
-                self.partial_derivative,
-                sys.float_info.epsilon,
-                1.0,
-                args=(V, y)
-            )
-            return u
+            return fminbound(self.partial_derivative, EPSILON, 1.0, args=(y, V))
 
     def partial_derivative(self, U, V, y=0):
         """Compute partial derivative :math:`C(u|v)` of cumulative density.
@@ -98,10 +92,10 @@
         else:
             t1 = np.power(-np.log(U), self.theta)
             t2 = np.power(-np.log(V), self.theta)
-            p1 = np.exp(-np.power((t1 + t2), 1.0 / self.theta))
+            p1 = p1 = self.cumulative_density(U, V)
             p2 = np.power(t1 + t2, -1 + 1.0 / self.theta)
-            p3 = np.power(-np.log(U), self.theta - 1)
-            return np.divide(np.multiply(np.multiply(p1, p2), p3), U) - y
+            p3 = np.power(-np.log(V), self.theta - 1)
+            return np.divide(np.multiply(np.multiply(p1, p2), p3), V) - y
 
     def get_theta(self):
         """Compute theta parameter using Kendall's tau.
@@ -109,39 +103,6 @@
         On Gumbel copula :math:\\tau is defined as :math:`τ = \\frac{θ−1}{θ}`
         that we solve as :math:`θ = \\frac{1}{1-τ}`
         """
-<<<<<<< HEAD
-=======
-        def ppf(v, y, theta):
-            if theta == 1:
-                return y
-
-            else:
-                dev = self.get_h_function()
-                u = fminbound(dev, EPSILON, 1.0, args=(v, theta, y))
-                return u
-
-        return ppf
-
-    def get_h_function(self):
-        """Compute partial derivative C(u|v) of each copula cdf function."""
-        def du(u, v, theta, y=0):
-            if theta == 1:
-                return v
-
-            else:
-                t1 = np.power(-np.log(u), theta)
-                t2 = np.power(-np.log(v), theta)
-                p1 = self.get_cdf()(u, v)
-                p2 = np.power(t1 + t2, -1 + 1.0 / theta)
-                p3 = np.power(-np.log(v), theta - 1)
-                result = np.divide(np.multiply(np.multiply(p1, p2), p3), v)
-                result = result - y
-                return result
-
-        return du
-
-    def tau_to_theta(self):
->>>>>>> 17cca9f8
         if self.tau == 1:
             theta = 10000
         else:
