--- conflicted
+++ resolved
@@ -32,7 +32,6 @@
 
     def probability_density(self, U, V):
         """Compute density function for given copula family."""
-<<<<<<< HEAD
         self.check_fit()
 
         if self.theta == 0:
@@ -68,68 +67,18 @@
 
     def percent_point(self, y, V):
         """Compute the inverse of conditional cumulative density :math:`C(u|v)^-1`
-=======
-        def pdf(U, V):
-            if self.theta == 0:
-                return np.multiply(U, V)
-
-            else:
-                def g(z, theta):
-                    return np.exp(np.multiply(-theta, z)) - 1
-                num = np.multiply(np.multiply(-self.theta, g(1, self.theta)),
-                                  1 + g(np.add(U, V), self.theta))
-                den = np.power(np.multiply(g(U, self.theta), g(V, self.theta)) +
-                               g(1, self.theta), 2)
-                return num / den
-
-        return pdf
-
-    def get_cdf(self):
-        """Compute cdf function for given copula family."""
-        def cdf(U, V):
-            if self.theta < 0:
-                raise ValueError("Theta cannot be less than 0 for Frank")
-            elif self.theta == 0:
-                return np.multiply(U, V)
-
-            else:
-                num = np.multiply(
-                    np.exp(np.multiply(-self.theta, U)) - 1,
-                    np.exp(np.multiply(-self.theta, V)) - 1)
-                den = np.exp(-self.theta) - 1
-                return -1.0 / self.theta * np.log(1 + num / den)
-
-        return cdf
-
-    def get_ppf(self):
-        """Compute the inverse of conditional CDF C(u|v)^-1.
->>>>>>> 17cca9f8
 
         Args:
             y: `np.ndarray` value of :math:`C(u|v)`.
             v: `np.ndarray` given value of v.
         """
-<<<<<<< HEAD
         self.check_fit()
 
         if self.theta < 0:
             return V
-=======
-        def ppf(y, v, theta):
-            if theta < 0:
-                return v
-            else:
-                dev = self.get_h_function()
-                return fminbound(dev, EPSILON, 1.0, args=(v, theta, y))
->>>>>>> 17cca9f8
 
         else:
-            return fminbound(
-                self.partial_derivative,
-                sys.float_info.epsilon,
-                1.0,
-                args=(V, y)
-            )
+            return fminbound(self.partial_derivative, EPSILON, 1.0, args=(y, V))
 
     def partial_derivative(self, U, V, y=0):
         """Compute partial derivative :math:`C(u|v)` of cumulative density.
@@ -141,23 +90,14 @@
 
         Returns:
 
-<<<<<<< HEAD
         """
         self.check_fit()
 
         if self.theta == 0:
             return V
-=======
-                def g(z, theta):
-                    return -1 + np.exp(-np.multiply(theta, z))
-
-                num = np.multiply(g(u, theta), g(v, theta)) + g(u, theta)
-                den = np.multiply(g(u, theta), g(v, theta)) + g(1, theta)
-                return (num / den) - y
->>>>>>> 17cca9f8
 
         else:
-            num = np.multiply(self._g(U), self._g(V)) + self._g(V)
+            num = np.multiply(self._g(U), self._g(V)) + self._g(U)
             den = np.multiply(self._g(U), self._g(V)) + self._g(1)
             return (num / den) - y
 
