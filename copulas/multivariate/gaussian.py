import logging
from collections import OrderedDict

import numpy as np
import pandas as pd
from scipy import integrate, stats

<<<<<<< HEAD
from copulas import check_valid_values, get_qualified_name, import_object
=======
from copulas import EPSILON, get_qualified_name, import_object, random_state
>>>>>>> a853cf49
from copulas.multivariate.base import Multivariate
from copulas.univariate import Univariate

LOGGER = logging.getLogger(__name__)
DEFAULT_DISTRIBUTION = 'copulas.univariate.gaussian.GaussianUnivariate'


class GaussianMultivariate(Multivariate):
    """Class for a gaussian copula model.

    Args:
        distribution (str): Full qualified name of the class to be used as distribution.
    """

    def __init__(self, distribution=DEFAULT_DISTRIBUTION, *args, **kwargs):
        super().__init__(*args, **kwargs)

        self.distribs = OrderedDict()
        self.covariance = None
        self.means = None
        self.distribution = distribution

    def __str__(self):
        distribs = [
            '\n{}\n==============\n{}'.format(key, value)
            for key, value in self.distribs.items()
        ]

        covariance = (
            '\n\nCovariance:\n{}'.format(self.covariance)
        )
        return '\n'.join(distribs) + covariance

    def get_lower_bound(self):
        """Compute the lower bound to integrate cumulative density.

        Returns:
            float: lower bound for cumulative density integral.
        """
        lower_bounds = []

        for distribution in self.distribs.values():
            lower_bound = distribution.percent_point(distribution.mean / 10000)
            if not pd.isnull(lower_bound):
                lower_bounds.append(lower_bound)

        return min(lower_bounds)

    def get_column_names(self, X):
        """Return iterable containing columns for the given array X.

        Args:
            X: `numpy.ndarray` or `pandas.DataFrame`.

        Returns:
            iterable: columns for the given matrix.
        """
        if isinstance(X, pd.DataFrame):
            return X.columns

        return range(X.shape[1])

    def get_column(self, X, column):
        """Return a column of the given matrix.

        Args:
            X: `numpy.ndarray` or `pandas.DataFrame`.
            column: `int` or `str`.

        Returns:
            np.ndarray: Selected column.
        """
        if isinstance(X, pd.DataFrame):
            return X[column].values

        return X[:, column]

    def set_column(self, X, column, value):
        """Sets a column on the matrix X with the given value.

        Args:
            X: `numpy.ndarray` or `pandas.DataFrame`.
            column: `int` or `str`.
            value: `np.ndarray` with shape (1,)

        Returns:
            `np.ndarray` or `pandas.DataFrame` with the inserted column.

        """

        if isinstance(X, pd.DataFrame):
            X.loc[:, column] = value

        else:
            X[:, column] = value

        return X

    def _get_covariance(self, X):
        """Compute covariance matrix with transformed data.

        Args:
            X: `numpy.ndarray` or `pandas.DataFrame`.

        Returns:
            np.ndarray

        """
        result = pd.DataFrame(index=range(len(X)))
        column_names = self.get_column_names(X)
        for column_name in column_names:
            column = self.get_column(X, column_name)
            distrib = self.distribs[column_name]

            # get original distrib's cdf of the column
            cdf = distrib.cumulative_distribution(column)

            if distrib.constant_value is not None:
                # This is to avoid np.inf in the case the column is constant.
                cdf = np.ones(column.shape) - EPSILON

            # get inverse cdf using standard normal
            result = self.set_column(result, column_name, stats.norm.ppf(cdf))

        # remove any rows that have infinite values
        result = result[(result != np.inf).all(axis=1)]
        return pd.DataFrame(data=result).cov().values

    @check_valid_values
    def fit(self, X):
        """Compute the distribution for each variable and then its covariance matrix.

        Args:
            X(numpy.ndarray or pandas.DataFrame): Data to model.

        Returns:
            None
        """
        LOGGER.debug('Fitting Gaussian Copula')
        column_names = self.get_column_names(X)
        distribution_class = import_object(self.distribution)

        for column_name in column_names:
            self.distribs[column_name] = distribution_class()
            column = self.get_column(X, column_name)
            self.distribs[column_name].fit(column)

        self.covariance = self._get_covariance(X)
        self.fitted = True

    def probability_density(self, X):
        """Compute probability density function for given copula family.

        Args:
            X: `numpy.ndarray` or `pandas.DataFrame`

        Returns:
            np.array: Probability density for the input values.
        """
        self.check_fit()

        # make cov positive semi-definite
        covariance = self.covariance * np.identity(self.covariance.shape[0])
        return stats.multivariate_normal.pdf(X, cov=covariance)

    def cumulative_distribution(self, X):
        """Computes the cumulative distribution function for the copula

        Args:
            X: `numpy.ndarray` or `pandas.DataFrame`

        Returns:
            np.array: cumulative probability
        """
        self.check_fit()

        # Wrapper for pdf to accept vector as args
        def func(*args):
            return self.probability_density(list(args))

        # Lower bound for integral, to split significant part from tail
        lower_bound = self.get_lower_bound()

        ranges = [[lower_bound, val] for val in X]
        return integrate.nquad(func, ranges)[0]

    @random_state
    def sample(self, num_rows=1):
        """Creates sintentic values stadistically similar to the original dataset.

        Args:
            num_rows: `int` amount of samples to generate.

        Returns:
            np.ndarray: Sampled data.

        """
        self.check_fit()

        res = {}
        means = np.zeros(self.covariance.shape[0])
        size = (num_rows,)

        clean_cov = np.nan_to_num(self.covariance)
        samples = np.random.multivariate_normal(means, clean_cov, size=size)

        for i, (label, distrib) in enumerate(self.distribs.items()):
            cdf = stats.norm.cdf(samples[:, i])
            res[label] = distrib.percent_point(cdf)

        return pd.DataFrame(data=res)

    def to_dict(self):
        distributions = {
            name: distribution.to_dict() for name, distribution in self.distribs.items()
        }

        return {
            'covariance': self.covariance.tolist(),
            'distribs': distributions,
            'type': get_qualified_name(self),
            'fitted': self.fitted,
            'distribution': self.distribution
        }

    @classmethod
    def from_dict(cls, copula_dict):
        """Set attributes with provided values."""
        instance = cls()
        instance.distribs = {}

        for name, parameters in copula_dict['distribs'].items():
            instance.distribs[name] = Univariate.from_dict(parameters)

        instance.covariance = np.array(copula_dict['covariance'])
        instance.fitted = copula_dict['fitted']
        instance.distribution = copula_dict['distribution']
        return instance<|MERGE_RESOLUTION|>--- conflicted
+++ resolved
@@ -5,11 +5,7 @@
 import pandas as pd
 from scipy import integrate, stats
 
-<<<<<<< HEAD
-from copulas import check_valid_values, get_qualified_name, import_object
-=======
-from copulas import EPSILON, get_qualified_name, import_object, random_state
->>>>>>> a853cf49
+from copulas import EPSILON, check_valid_values, get_qualified_name, import_object, random_state
 from copulas.multivariate.base import Multivariate
 from copulas.univariate import Univariate
 
