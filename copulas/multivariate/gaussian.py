--- conflicted
+++ resolved
@@ -45,7 +45,7 @@
             distrib = self.distribs[column]
 
             # get original distrib's cdf of the column
-            cdf = distrib.get_cdf(X)
+            cdf = distrib.cumulative_density(X)
 
             # get inverse cdf using standard normal
             result[column] = st.norm.ppf(cdf)
@@ -77,24 +77,6 @@
         self.cov_matrix, self.means, self.distribution = self._get_parameters()
         self.pdf = st.multivariate_normal.pdf
 
-<<<<<<< HEAD
-    def _get_parameters(self):
-        res = self.data.copy()
-        # loops through columns and applies transformation
-        for col in self.data.keys():
-            X = self.data.loc[:, col]
-            distrib = self.distribs[col]
-            # get original distrib's cdf of the column
-            cdf = distrib.cumulative_density(X)
-            # get inverse cdf using standard normal
-            res.loc[:, col] = st.norm.ppf(cdf)
-        n = res.shape[1]
-        means = [np.mean(res.iloc[:, i].values) for i in range(n)]
-        cov = res.cov()
-        return (cov.values, means, res)
-
-=======
->>>>>>> e1f966a1
     def get_pdf(self, X):
         # make cov positive semi-definite
         cov = self.cov_matrix * np.identity(3)
@@ -129,10 +111,5 @@
             res[label] = st.norm.cdf(samples[:, i])
 
             # use original distributions inverse cdf
-<<<<<<< HEAD
             res[label] = distrib.percent_point(res[label])
-=======
-            res[label] = distrib.inverse_cdf(res[label])
-
->>>>>>> e1f966a1
         return pd.DataFrame(data=res)