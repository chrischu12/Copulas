from unittest import TestCase
from unittest.mock import MagicMock, patch

import numpy as np
<<<<<<< HEAD
from numpy.testing import assert_array_equal

from copulas import random_state, scalarize, vectorize


class TestVectorize(TestCase):

    def test_1d_array(self):
        """When applied to a function it allows it to work with 1-d vectors."""
        # Setup
        function = MagicMock()
        function.return_value = 1
        function.__doc__ = 'Docstring of the original function.'

        instance = MagicMock()

        vector = np.array([1, 2, 3])
        args = ['positional', 'arguments']
        kwargs = {
            'keyword': 'arguments'
        }

        expected_result = np.ones(3)
        expected_function_call_args_list = [
            ((instance, 1, 'positional', 'arguments'), {'keyword': 'arguments'}),
            ((instance, 2, 'positional', 'arguments'), {'keyword': 'arguments'}),
            ((instance, 3, 'positional', 'arguments'), {'keyword': 'arguments'})
        ]

        # Run (Decorator)
        vectorized_function = vectorize(function)

        # Check (Decorator)
        assert callable(vectorized_function)
        assert vectorized_function.__doc__ == 'Docstring of the original function.'

        # Run (Decorated function)
        result = vectorized_function(instance, vector, *args, **kwargs)

        # Check (Result of decorated function call)
        assert result.shape == (3,)
        assert_array_equal(result, expected_result)

        assert function.call_args_list == expected_function_call_args_list

        instance.assert_not_called()
        assert instance.method_calls == []

    def test_2d_array(self):
        """When applied to a function it allows it to work with 2-d vectors."""
        # Setup
        function = MagicMock()
        function.return_value = 1
        function.__doc__ = 'Docstring of the original function.'

        instance = MagicMock()

        vector = np.array([
            [1, 2, 3],
            [4, 5, 6],
            [7, 8, 9],
        ])
        args = ['positional', 'arguments']
        kwargs = {
            'keyword': 'arguments'
        }

        expected_result = np.ones(3)
        expected_function_call_args_list = [
            ((instance, 1, 2, 3, 'positional', 'arguments'), {'keyword': 'arguments'}),
            ((instance, 4, 5, 6, 'positional', 'arguments'), {'keyword': 'arguments'}),
            ((instance, 7, 8, 9, 'positional', 'arguments'), {'keyword': 'arguments'})
        ]

        # Run (Decorator)
        vectorized_function = vectorize(function)

        # Check (Decorator)
        assert callable(vectorized_function)
        assert vectorized_function.__doc__ == 'Docstring of the original function.'

        # Run (Decorated function)
        result = vectorized_function(instance, vector, *args, **kwargs)

        # Check (Result of decorated function call)
        assert result.shape == (3,)
        assert_array_equal(result, expected_result)

        assert function.call_args_list == expected_function_call_args_list

        instance.assert_not_called()
        assert instance.method_calls == []

    def test_raises_valueerror(self):
        """If given an array of dimensionality higher than 2 a ValueError is raised."""
        # Setup
        function = MagicMock()
        X = np.array([
            [[1, 2, 3]]
        ])
        instance = MagicMock()
        args = ()
        kwargs = {}

        # Run
        vectorized_function = vectorize(function)

        # Check
        with self.assertRaises(ValueError):
            vectorized_function(instance, X, *args, **kwargs)


class TestScalarize(TestCase):

    def test_decorator(self):
        """When applied to a function it allows it to work with scalars."""
        # Setup
        function = MagicMock()
        function.__doc__ = 'Docstring of the original function.'
        function.return_value = np.array(['return_value'])

        instance = MagicMock()
        args = ['positional', 'arguments']
        kwargs = {
            'keyword': 'arguments'
        }

        expected_result = 'return_value'

        # Run (Decorator)
        scalarized_function = scalarize(function)

        # Check (Decorator)
        assert callable(scalarized_function)
        assert scalarized_function.__doc__ == 'Docstring of the original function.'

        # Run (Decorated function)
        result = scalarized_function(instance, 0, *args, **kwargs)

        # Check (Decorated function)
        assert result == expected_result

        function.assert_called_once_with(instance, np.array([0]), *args, **kwargs)

        instance.assert_not_called()
        assert instance.method_calls == []
=======

from copulas import check_valid_values, random_state


class TestCheckValidValues(TestCase):

    def test_check_valid_values_raises_valuerror_if_nans(self):
        """check_valid_values raises a ValueError if is given data with nans."""
        # Setup
        X = np.array([
            [1.0, np.nan],
            [0.0, 1.0]
        ])

        instance_mock = MagicMock()
        function_mock = MagicMock()

        # Run
        decorated_function = check_valid_values(function_mock)

        # Check:
        with self.assertRaises(ValueError):
            decorated_function(instance_mock, X)

        function_mock.assert_not_called()
        instance_mock.assert_not_called()

    def test_check_valid_values_raises_valueerror_if_not_numeric(self):
        """check_valid_values raises a ValueError if is given data with non numeric values."""
        # Setup
        X = np.array([
            [1.0, 'A'],
            [0.0, 1.0]
        ])

        instance_mock = MagicMock()
        function_mock = MagicMock()

        # Run
        decorated_function = check_valid_values(function_mock)

        # Check:
        with self.assertRaises(ValueError):
            decorated_function(instance_mock, X)

        function_mock.assert_not_called()
        instance_mock.assert_not_called()

    def test_check_valid_values_raises_valueerror_empty_dataset(self):
        """check_valid_values raises a ValueError if given data is empty."""
        # Setup
        X = np.array([])

        instance_mock = MagicMock()
        function_mock = MagicMock()

        # Run
        decorated_function = check_valid_values(function_mock)

        # Check:
        with self.assertRaises(ValueError):
            decorated_function(instance_mock, X)

        function_mock.assert_not_called()
        instance_mock.assert_not_called()
>>>>>>> 58c8eb19


class TestRandomStateDecorator(TestCase):

    @patch('copulas.np.random')
    def test_valid_random_state(self, random_mock):
        """The decorated function use the random_seed attribute if present."""
        # Setup
        my_function = MagicMock()
        instance = MagicMock()
        instance.random_seed = 42

        args = ('some', 'args')
        kwargs = {'keyword': 'value'}

        random_mock.get_state.return_value = "random state"

        # Run
        decorated_function = random_state(my_function)
        decorated_function(instance, *args, **kwargs)

        # Check
        my_function.assert_called_once_with(instance, *args, **kwargs)

        instance.assert_not_called
        random_mock.get_state.assert_called_once_with()
        random_mock.seed.assert_called_once_with(42)
        random_mock.set_state.assert_called_once_with("random state")

    @patch('copulas.np.random')
    def test_no_random_state(self, random_mock):
        """If random_seed is None, the decorated function only call to the original."""
        # Setup
        my_function = MagicMock()
        instance = MagicMock()
        instance.random_seed = None

        args = ('some', 'args')
        kwargs = {'keyword': 'value'}

        random_mock.get_state.return_value = "random state"

        # Run
        decorated_function = random_state(my_function)
        decorated_function(instance, *args, **kwargs)

        # Check
        my_function.assert_called_once_with(instance, *args, **kwargs)

        instance.assert_not_called
        random_mock.get_state.assert_not_called()
        random_mock.seed.assert_not_called()
        random_mock.set_state.assert_not_called()<|MERGE_RESOLUTION|>--- conflicted
+++ resolved
@@ -2,10 +2,9 @@
 from unittest.mock import MagicMock, patch
 
 import numpy as np
-<<<<<<< HEAD
 from numpy.testing import assert_array_equal
 
-from copulas import random_state, scalarize, vectorize
+from copulas import check_valid_values, random_state, scalarize, vectorize
 
 
 class TestVectorize(TestCase):
@@ -149,9 +148,6 @@
 
         instance.assert_not_called()
         assert instance.method_calls == []
-=======
-
-from copulas import check_valid_values, random_state
 
 
 class TestCheckValidValues(TestCase):
@@ -215,7 +211,6 @@
 
         function_mock.assert_not_called()
         instance_mock.assert_not_called()
->>>>>>> 58c8eb19
 
 
 class TestRandomStateDecorator(TestCase):
