#!/usr/bin/env python
# -*- coding: utf-8 -*-

"""Tests for `univariate.kde` module."""

from unittest import TestCase
from unittest.mock import patch

import numpy as np

from copulas.univariate.kde import KDEUnivariate
from tests import compare_nested_dicts, compare_nested_iterables


class TestKDEUnivariate(TestCase):
    def setup_norm(self):
        """set up the model to fit standard norm data."""
        self.kde = KDEUnivariate()
        # use 42 as a fixed random seed
        np.random.seed(42)
        column = np.random.normal(0, 1, 1000)
        self.kde.fit(column)

    def test___init__(self):
        """On init, model are set to None."""
        # Setup / Run
        instance = KDEUnivariate()

<<<<<<< HEAD
    def test_fit(self):
        """On fit, kde model is instantiated with intance of gaussian_kde."""
        self.kde = KDEUnivariate()
        data = np.array([1, 2, 3, 4, 5])
=======
        # Check
        instance.model is None
        instance.fitted is False
        instance.constant_value is None
>>>>>>> c79ebe75

    @patch('copulas.univariate.kde.scipy.stats.gaussian_kde', autospec=True)
    def test_fit(self, kde_mock):
        """On fit, a new instance of gaussian_kde is fitted."""
        # Setup
        instance = KDEUnivariate()
        X = np.array([1, 2, 3, 4, 5])

        kde_mock.return_value = 'mock model'

<<<<<<< HEAD
    def test_fit_uniform(self):
        """On fit, kde model is instantiated with passed data."""
        self.kde = KDEUnivariate()
        data = np.array([1, 2, 3, 4, 5])
=======
        # Run
        instance.fit(X)
>>>>>>> c79ebe75

        # Check
        assert instance.model == 'mock model'
        assert instance.fitted is True
        assert instance.constant_value is None

        kde_mock.assert_called_once_with(X)

    def test_fit_constant(self):
        """If fit data is constant, no gaussian_kde model is created."""
        # Setup
        instance = KDEUnivariate()
        X = np.array([1, 1, 1, 1, 1])

        # Run
        instance.fit(X)

        # Check
        assert instance.model is None
        assert instance.constant_value == 1
        assert instance.fitted is True

    def test_probability_density(self):
        """probability_density evaluates with the model."""
        self.setup_norm()

        x = self.kde.probability_density(0.5)

        expected = 0.35206532676429952
        self.assertAlmostEquals(x, expected, places=1)

    def test_cumulative_distribution(self):
        """cumulative_distribution evaluates with the model."""
        self.setup_norm()

        x = self.kde.cumulative_distribution(0.5)

        expected = 0.69146246127401312
        self.assertAlmostEquals(x, expected, places=1)

    def test_percent_point(self):
        """percent_point evaluates with the model."""
        self.setup_norm()

        x = self.kde.percent_point(0.5)

        expected = 0.0
        self.assertAlmostEquals(x, expected, places=1)

    def test_percent_point_invalid_value(self):
        """Evaluating an invalid value will raise ValueError."""
        self.setup_norm()

        with self.assertRaises(ValueError):
            self.kde.percent_point(2)

    def test_from_dict(self):
        """From_dict sets the values of a dictionary as attributes of the instance."""
        # Setup
        parameters = {
            'fitted': True,
            'constant_value': None,
            'd': 1,
            'n': 10,
            'dataset': [[
                0.4967141530112327,
                -0.13826430117118466,
                0.6476885381006925,
                1.5230298564080254,
                -0.23415337472333597,
                -0.23413695694918055,
                1.5792128155073915,
                0.7674347291529088,
                -0.4694743859349521,
                0.5425600435859647
            ]],
            'covariance': [[0.2081069604419522]],
            'factor': 0.6309573444801932,
            'inv_cov': [[4.805221304834407]]
        }

        # Run
        distribution = KDEUnivariate.from_dict(parameters)

        # Check
        assert distribution.model.d == 1
        assert distribution.model.n == 10
        assert distribution.model.covariance == np.array([[0.2081069604419522]])
        assert distribution.model.factor == 0.6309573444801932
        assert distribution.model.inv_cov == np.array([[4.805221304834407]])
        assert (distribution.model.dataset == np.array([[
            0.4967141530112327,
            -0.13826430117118466,
            0.6476885381006925,
            1.5230298564080254,
            -0.23415337472333597,
            -0.23413695694918055,
            1.5792128155073915,
            0.7674347291529088,
            -0.4694743859349521,
            0.5425600435859647
        ]])).all()

    def test_to_dict(self):
        """To_dict returns the defining parameters of a distribution in a dict."""
        # Setup
        distribution = KDEUnivariate()
        column = np.array([[
            0.4967141530112327,
            -0.13826430117118466,
            0.6476885381006925,
            1.5230298564080254,
            -0.23415337472333597,
            -0.23413695694918055,
            1.5792128155073915,
            0.7674347291529088,
            -0.4694743859349521,
            0.5425600435859647
        ]])
        distribution.fit(column)

        expected_result = {
            'type': 'copulas.univariate.kde.KDEUnivariate',
            'fitted': True,
            'constant_value': None,
            'd': 1,
            'n': 10,
            'dataset': [[
                0.4967141530112327,
                -0.13826430117118466,
                0.6476885381006925,
                1.5230298564080254,
                -0.23415337472333597,
                -0.23413695694918055,
                1.5792128155073915,
                0.7674347291529088,
                -0.4694743859349521,
                0.5425600435859647
            ]],
            'covariance': [[0.20810696044195218]],
            'factor': 0.6309573444801932,
            'inv_cov': [[4.805221304834407]]
        }

        # Run
        result = distribution.to_dict()

        # Check
        compare_nested_dicts(result, expected_result)

    def test_valid_serialization_unfit_model(self):
        """For a unfitted model to_dict and from_dict are opposites."""
        # Setup
        instance = KDEUnivariate()

        # Run
        result = KDEUnivariate.from_dict(instance.to_dict())

        # Check
        assert instance.to_dict() == result.to_dict()

    def test_valid_serialization_fit_model(self):
        """For a fitted model to_dict and from_dict are opposites."""
        # Setup
        instance = KDEUnivariate()
        X = np.array([1, 2, 3, 4])
        instance.fit(X)

        # Run
        result = KDEUnivariate.from_dict(instance.to_dict())

        # Check
        assert instance.to_dict() == result.to_dict()

    @patch('copulas.univariate.kde.scipy.stats.gaussian_kde', autospec=True)
    def test_sample(self, kde_mock):
        """When fitted, we are able to use the model to get samples."""
        # Setup
        instance = KDEUnivariate()
        X = np.array([1, 2, 3, 4, 5])
        instance.fit(X)

        model_mock = kde_mock.return_value
        model_mock.resample.return_value = np.array([0, 1, 0, 1, 0])

        expected_result = np.array([0, 1, 0, 1, 0])

        # Run
        result = instance.sample(5)

        # Check
        compare_nested_iterables(result, expected_result)

        assert instance.model == model_mock

        kde_mock.assert_called_once_with(X)
        model_mock.resample.assert_called_once_with(5)

    def test_sample_constant(self):
        """If constant_value is set, all the sample have the same value."""
        # Setup
        instance = KDEUnivariate()
        instance.fitted = True
        instance.constant_value = 3
        instance._replace_constant_methods()

        expected_result = np.array([3, 3, 3, 3, 3])

        # Run
        result = instance.sample(5)

        # Check
        compare_nested_iterables(result, expected_result)

    @patch('copulas.univariate.base.Univariate._constant_probability_density', autospec=True)
    def test_probability_density_constant(self, pdf_mock):
        """If constant_value, probability_density uses the degenerate version."""
        # Setup
        instance = KDEUnivariate()
        instance.fitted = True
        instance.constant_value = 3
        instance._replace_constant_methods()

        X = np.array([0, 1, 2, 3, 4, 5])
        expected_result = np.array([0, 0, 1, 0, 0])

        pdf_mock.return_value = np.array([0, 0, 1, 0, 0])

        # Run
        result = instance.probability_density(X)

        # Check
        compare_nested_iterables(result, expected_result)
        pdf_mock.assert_called_once_with(instance, X)

    @patch('copulas.univariate.base.Univariate._constant_percent_point', autospec=True)
    def test_percent_point_constant_raises(self, ppf_mock):
        """If constant_value, percent_point uses the degenerate version."""
        # Setup
        instance = KDEUnivariate()
        instance.fitted = True
        instance.constant_value = 3
        instance._replace_constant_methods()

        X = np.array([0.1, 0.5, 0.75])
        expected_result = np.array([3, 3, 3])

        ppf_mock.return_value = np.array([3, 3, 3])

        # Run
        result = instance.percent_point(X)

        # Check
        compare_nested_iterables(result, expected_result)
        ppf_mock.assert_called_once_with(instance, X)<|MERGE_RESOLUTION|>--- conflicted
+++ resolved
@@ -26,17 +26,10 @@
         # Setup / Run
         instance = KDEUnivariate()
 
-<<<<<<< HEAD
-    def test_fit(self):
-        """On fit, kde model is instantiated with intance of gaussian_kde."""
-        self.kde = KDEUnivariate()
-        data = np.array([1, 2, 3, 4, 5])
-=======
         # Check
         instance.model is None
         instance.fitted is False
         instance.constant_value is None
->>>>>>> c79ebe75
 
     @patch('copulas.univariate.kde.scipy.stats.gaussian_kde', autospec=True)
     def test_fit(self, kde_mock):
@@ -47,15 +40,8 @@
 
         kde_mock.return_value = 'mock model'
 
-<<<<<<< HEAD
-    def test_fit_uniform(self):
-        """On fit, kde model is instantiated with passed data."""
-        self.kde = KDEUnivariate()
-        data = np.array([1, 2, 3, 4, 5])
-=======
-        # Run
-        instance.fit(X)
->>>>>>> c79ebe75
+        # Run
+        instance.fit(X)
 
         # Check
         assert instance.model == 'mock model'
